--- conflicted
+++ resolved
@@ -5,12 +5,6 @@
 .project
 .classpath
 *.xml.versionsBackup
-<<<<<<< HEAD
-build/
-.gradle/
-=======
-
 # Gradle
 .gradle/
-build/
->>>>>>> 18091fa5
+build/