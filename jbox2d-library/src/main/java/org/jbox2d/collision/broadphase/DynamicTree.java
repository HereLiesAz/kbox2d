--- conflicted
+++ resolved
@@ -161,14 +161,9 @@
 
   @Override
   public final void query(TreeCallback callback, AABB aabb) {
-<<<<<<< HEAD
     assert(aabb.isValid());
-    nodeStack.reset();
-    nodeStack.push(m_root);
-=======
     nodeStackIndex = 0;
     nodeStack[nodeStackIndex++] = m_root;
->>>>>>> 3c4e02ea
 
     while (nodeStackIndex > 0) {
       DynamicTreeNode node = nodeStack[--nodeStackIndex];
