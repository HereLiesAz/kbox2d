--- conflicted
+++ resolved
@@ -102,11 +102,7 @@
    * @param alpha the new initial time.
    */
   public final void advance(final float alpha) {
-<<<<<<< HEAD
     assert(alpha0 < 1.0f);
-=======
-    // b2Assert(alpha0 < 1.0f);
->>>>>>> a0a0911e
     // float32 beta = (alpha - alpha0) / (1.0f - alpha0);
     // c0 += beta * (c - c0);
     // a0 += beta * (a - a0);
@@ -115,13 +111,6 @@
     c0.x += beta * (c.x - c0.x);
     c0.y += beta * (c.y - c0.y);
     a0 += beta * (a - a0);
-<<<<<<< HEAD
-//    float beta = (alpha - alpha0) / (1.0f - alpha0);
-//    c0.x = (1.0f - beta) * c0.x + beta * c.x;
-//    c0.y = (1.0f - beta) * c0.y + beta * c.y;
-//    a0 = (1.0f - beta) * a0 + beta * a;
-=======
->>>>>>> a0a0911e
     alpha0 = alpha;
   }
 }